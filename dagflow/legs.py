
from . import input_extra
from .input import Inputs
from .output import Output, Outputs
from .shift import lshift, rshift
from .tools import IsIterable, StopNesting

class Legs:
    inputs: Inputs
    outputs: Outputs
    def __init__(self, inputs=None, outputs=None, missing_input_handler=None):
        self._missing_input_handler = missing_input_handler
        self.inputs = Inputs(inputs)
        self.outputs = Outputs(outputs)

    @property
    def _missing_input_handler(self):
        return self.__missing_input_handler

    @_missing_input_handler.setter
    def _missing_input_handler(self, handler):
        if handler:
            if isinstance(handler, str):
                sethandler = getattr(input_extra, handler)(self)
            elif isinstance(handler, type):
                sethandler = handler(self)
            else:
                sethandler = handler
                sethandler.node = self
        elif hasattr(self, 'missing_input_handler'):
            sethandler = self.missing_input_handler
        else:
            sethandler = input_extra.MissingInputFail(self)
        self.__missing_input_handler = sethandler

    def __getitem__(self, key):
        if isinstance(key, (int, slice, str)):
            return self.outputs[key]
        if (y := len(key)) != 2:
            raise ValueError(f"Legs key should be of length 2, but given {y}!")
        ikey, okey = key
        if ikey and okey:
            if isinstance(ikey, (int, str)):
                ikey = (ikey,)
            if isinstance(okey, (int, str)):
                okey = (okey,)
            return Legs(
                self.inputs[ikey],
                self.outputs[okey],
                missing_input_handler=self.__missing_input_handler,
            )
        if ikey:
            return self.inputs[ikey]
        if okey:
            return self.outputs[okey]
        raise ValueError("Empty keys specified")

    def get(self, key, default = None):
        try:
            return self.__getitem__(key)
        except Exception:
            return default

    def __str__(self) -> str:
        return f"→[{len(self.inputs)}],[{len(self.outputs)}]→"

    def __repr__(self) -> str:
        return self.__str__()

    def deep_iter_outputs(self):
        return iter(self.outputs)

    def deep_iter_inputs(self, disconnected_only=False):
        return iter(self.inputs)

<<<<<<< HEAD
    def _deep_iter_child_outputs(self):
=======
    def deep_iter_child_outputs(self):
>>>>>>> e60b4c4d
        raise StopNesting(self)

    def print(self):
        for i, input in enumerate(self.inputs):
            print(i, input)
        for i, output in enumerate(self.outputs):
            print(i, output)

    def __rshift__(self, other):
        """
        self >> other
        """
        return rshift(self, other)

    def __rlshift__(self, other):
        """
        other << self
        """
        return rshift(self, other)

    def __lshift__(self, other):
        """
        self << other
        """
        return lshift(self, other)

    def __rrshift__(self, other):
        """
        other >> self
        """
        return lshift(self, other)<|MERGE_RESOLUTION|>--- conflicted
+++ resolved
@@ -73,11 +73,7 @@
     def deep_iter_inputs(self, disconnected_only=False):
         return iter(self.inputs)
 
-<<<<<<< HEAD
-    def _deep_iter_child_outputs(self):
-=======
     def deep_iter_child_outputs(self):
->>>>>>> e60b4c4d
         raise StopNesting(self)
 
     def print(self):
