from .node import Node, Output
from .exception import InitializationError
from .lib.NormalizeCorrelatedVars2 import NormalizeCorrelatedVars2
from .lib.Cholesky import Cholesky
from .lib.Array import Array
from .lib.CovmatrixFromCormatrix import CovmatrixFromCormatrix

from numpy import zeros_like, array
from numpy.typing import DTypeLike
from typing import Optional, Dict

class Parameters(object):
    __slots__ = ('value', '_value_node', '_is_variable')
    value: Output
    _value_node: Node

    _is_variable: bool

    def __init__(
        self,
        value: Node,
        *,
        variable: Optional[bool]=None,
        fixed: Optional[bool]=None
    ):
        self._value_node = value
        self.value = value.outputs[0]

        if all(f is not None for f in (variable, fixed)):
            raise RuntimeError("Parameter may not be set to variable and fixed at the same time")
        if variable is not None:
            self._is_variable = variable
        elif fixed is not None:
            self._is_variable = not fixed
        else:
            self._is_variable = True

    @property
    def is_variable(self) -> bool:
        return self._is_variable

    @property
    def is_fixed(self) -> bool:
        return not self._is_variable

    @property
    def is_constrained(self) -> bool:
        return False

    @property
    def is_free(self) -> bool:
        return True

    @staticmethod
    def from_numbers(*, dtype: DTypeLike='d', **kwargs) -> 'Parameters':
        sigma = kwargs.pop('sigma')
        if sigma is not None:
            return GaussianParameters.from_numbers(dtype=dtype, sigma=sigma, **kwargs)

        del kwargs['central']

        label: Dict[str, str] = kwargs.pop('label', None)
        if label is None:
            label = {'text': 'parameter'}
        else:
            label = dict(label)
        name: str = label.setdefault('name', 'parameter')
        value = kwargs.pop('value')
        return Parameters(
            Array(
                name,
                array((value,), dtype=dtype),
                label = label,
                mode='store_weak',
            ),
            **kwargs
        )

class GaussianParameters(Parameters):
    __slots__ = (
        'central', 'sigma', 'normvalue',
        '_central_node', '_sigma_node', '_normvalue_node',
        '_cholesky_node', '_covariance_node', '_correlation_node', '_sigma_total_node',
        '_norm_node',
        '_is_constrained'
    )
    central: Output
    sigma: Output
    normvalue: Output

    _central_node: Node
    _sigma_node: Node
    _normvalue_node: Node

    _cholesky_node: Optional[Node]
    _covariance_node: Optional[Node]
    _correlation_node: Optional[Node]
    _sigma_total_node: Optional[Node]
<<<<<<< HEAD

    _norm_node: Node

    _is_constrained: bool

=======

    _norm_node: Node

    _is_constrained: bool

>>>>>>> e8a89804
    def __init__(
        self,
        value: Node,
        central: Node,
        *,
        sigma: Node=None,
        covariance: Node=None,
        correlation: Node=None,
        constrained: Optional[bool]=None,
        free: Optional[bool]=None,
        **kwargs
    ):
        super().__init__(value, **kwargs)
        self._central_node = central

        self._cholesky_node = None
        self._covariance_node = None
        self._correlation_node = None
        self._sigma_total_node = None

        if all(f is not None for f in (constrained, free)):
            raise RuntimeError("GaussianParameter may not be set to constrained and free at the same time")
        if constrained is not None:
            self._is_constrained = constrained
        elif free is not None:
            self._is_constrained = not free
        else:
            self._is_constrained = True

        if sigma is not None and covariance is not None:
            raise InitializationError('GaussianParameters: got both "sigma" and "covariance" as arguments')
        if correlation is not None and sigma is None:
            raise InitializationError('GaussianParameters: got "correlation", but no "sigma" as arguments')

        if correlation is not None:
            self._correlation_node = correlation
            self._covariance_node = CovmatrixFromCormatrix(f"V({value.name})")
            self._cholesky_node = Cholesky(f"L({value.name})")
            self._sigma_total_node = sigma
            self._sigma_node = self._cholesky_node

            self._sigma_total_node >> self._covariance_node.inputs['sigma']
            correlation >> self._covariance_node
            self._covariance_node >> self._cholesky_node
        elif sigma is not None:
            self._sigma_node = sigma
        elif covariance is not None:
            self._cholesky_node = Cholesky(f"L({value.name})")
            self._sigma_node = self._cholesky_node
            self._covariance_node = covariance

            covariance >> self._cholesky_node
        else:
            # TODO: no sigma/covariance AND central means normalized=value?
            raise InitializationError('GaussianParameters: got no "sigma" and no "covariance" arguments')

        self.central = self._central_node.outputs[0]
        self.sigma = self._sigma_node.outputs[0]

        self._normvalue_node = Array(
            f'Normalized {value.name}',
            zeros_like(self.central._data),
            mark = f'norm({value.mark})',
            mode='store_weak'
        )
        self.normvalue = self._normvalue_node.outputs[0]

        self._norm_node = NormalizeCorrelatedVars2(f"Normalize {value.name}", immediate=True)
        self.central >> self._norm_node.inputs['central']
        self.sigma >> self._norm_node.inputs['matrix']
        (self.value, self.normvalue) >> self._norm_node

        self._norm_node.close(recursive=True)
        self._norm_node.touch()

    @property
    def is_constrained(self) -> bool:
        return self._is_constrained

    @property
    def is_free(self) -> bool:
        return not self._is_constrained

    @property
    def is_correlated(self) -> bool:
        return not self._covariance_node is not None

    @staticmethod
    def from_numbers(
        value: float,
        *,
        central: float,
        sigma: float,
        label: Optional[Dict[str,str]]=None,
        dtype: DTypeLike='d',
        **_
    ) -> 'GaussianParameters':
        if label is None:
            label = {'text': 'gaussian parameter'}
        else:
            label = dict(label)
        name = label.setdefault('name', 'parameter')
        node_value = Array(
            name,
            array((value,), dtype=dtype),
            label = label,
            mode='store_weak'
        )

        node_central = Array(
            f'{name}_central',
            array((central,), dtype=dtype),
            label = {k: f'central: {v}' for k,v in label.items()},
            mode='store_weak'
        )

        node_sigma = Array(
            f'{name}_sigma',
            array((sigma,), dtype=dtype),
            label = {k: f'sigma: {v}' for k,v in label.items()},
            mode='store_weak'
        )

        return GaussianParameters(value=node_value, central=node_central, sigma=node_sigma)<|MERGE_RESOLUTION|>--- conflicted
+++ resolved
@@ -96,19 +96,11 @@
     _covariance_node: Optional[Node]
     _correlation_node: Optional[Node]
     _sigma_total_node: Optional[Node]
-<<<<<<< HEAD
 
     _norm_node: Node
 
     _is_constrained: bool
 
-=======
-
-    _norm_node: Node
-
-    _is_constrained: bool
-
->>>>>>> e8a89804
     def __init__(
         self,
         value: Node,
