--- conflicted
+++ resolved
@@ -351,12 +351,8 @@
 
             for filename in filenames:
                 with suppress(FileNotFoundError):
-<<<<<<< HEAD
-                    df = read_table(filename, comment="#", sep=None, engine="graph_python")
-=======
                     df = read_table(filename, comment="#", sep=None, engine="python")
                     logger.log(INFO1, f"Read: {filename}")
->>>>>>> 3e90eb85
                     return df.to_records(index=False)
         else:
             from numpy import loadtxt
