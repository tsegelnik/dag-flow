from .exception import (
    CriticalError,
    ClosedGraphError,
    DagflowError,
    ReconnectionError,
    UnclosedGraphError,
    TypeFunctionError,
    InitializationError,
)
from .input import Input
from .legs import Legs
from .logger import Logger
from .output import Output, SettableOutput
from .shift import lshift
from .tools import IsIterable, undefined


class Node(Legs):
    _name = undefined("name")
    _label = undefined("label")
    _graph = undefined("graph")
    _fcn = undefined("function")
    _fcn_chain = None

    # Taintflag and status
    _tainted: bool = True
    _frozen: bool = False
    _frozen_tainted: bool = False
    _invalid: bool = False
    _closed: bool = False
    _allocatable: bool = True
    _allocated: bool = False
    _evaluated: bool = False

    _types_tainted: bool = True

    # Options
    _debug: bool = False
    _auto_freeze: bool = False
    _immediate: bool = False
    # _always_tainted: bool = False

    def __init__(self, name, **kwargs):
        super().__init__(
            missing_input_handler=kwargs.pop("missing_input_handler", None),
        )
        self._name = name
        if newfcn := kwargs.pop("fcn", None):
            self._fcn = newfcn
        if typefunc := kwargs.pop("typefunc", None):
            self._typefunc = typefunc
        elif typefunc is False:
            self._typefunc = lambda: None

        self._fcn_chain = []
        self.graph = kwargs.pop("graph", None)
        if not self.graph:
            from .graph import Graph

            self.graph = Graph.current()
        self._debug = kwargs.pop(
            "debug", self.graph.debug if self.graph else False
        )
        self._label = kwargs.pop("label", undefined("label"))
        if (logger := kwargs.pop("logger", False)) or (
            self.graph and (logger := self.graph.logger)
        ):
            self._logger = logger
        else:
            from .logger import get_logger

            self._logger = get_logger(
                filename=kwargs.pop("logfile", None),
                debug=self.debug,
                console=kwargs.pop("console", True),
                formatstr=kwargs.pop("logformat", None),
                name=kwargs.pop("loggername", None),
            )
        for opt in {"immediate", "auto_freeze", "frozen", "allocatable"}:
            if (value := kwargs.pop(opt, None)) is not None:
                setattr(self, f"_{opt}", bool(value))
        if input := kwargs.pop("input", None):
            self._add_input(input)
        if output := kwargs.pop("output", None):
            self._add_output(output)
        if kwargs:
            raise InitializationError(f"Unparsed arguments: {kwargs}!")

    def __str__(self):
        return f"{{{self.name}}} {super().__str__()}"

    #
    # Properties
    #
    @property
    def name(self):
        return self._name

    @name.setter
    def name(self, name):
        self._name = name

    @property
    def logger(self) -> Logger:
        return self._logger

    @property
    def tainted(self) -> bool:
        return self._tainted

    @property
    def types_tainted(self) -> bool:
        return self._types_tainted

    @property
    def frozen_tainted(self) -> bool:
        return self._frozen_tainted

    @property
    def frozen(self) -> bool:
        return self._frozen

    @property
    def auto_freeze(self) -> bool:
        return self._auto_freeze

    # @property
    # def always_tainted(self) -> bool:
    # return self._always_tainted

    @property
    def closed(self) -> bool:
        return self._closed

    @property
    def debug(self) -> bool:
        return self._debug

    @property
    def evaluated(self) -> bool:
        return self._evaluated

    @property
    def allocatable(self) -> bool:
        return self._allocatable

    @property
    def allocated(self) -> bool:
        return self._allocated

    @property
    def immediate(self) -> bool:
        return self._immediate

    @property
    def invalid(self) -> bool:
        return self._invalid

    @invalid.setter
    def invalid(self, invalid) -> None:
        if invalid:
            self.invalidate_self()
        else:
            if any(input.invalid for input in self.inputs):
                    return
            self.invalidate_self(False)
        for output in self.outputs:
            output.invalid = invalid

    def invalidate_self(self, invalid=True) -> None:
        if invalid:
            self._tainted = True
            self._frozen = False
            self._frozen_tainted = False
            self._invalid = True
        else:
            self._tainted = True
            self._frozen = False
            self._frozen_tainted = False
            self._invalid = False

    def invalidate_children(self) -> None:
        for output in self.outputs:
            output.invalid = True

    def invalidate_parents(self) -> None:
        for input in self.inputs:
            node = input.parent_node
            node.invalidate_self()
            node.invalidate_parents()

    @property
    def graph(self):
        return self._graph

    @graph.setter
    def graph(self, graph):
        if not graph:
            return
        if self._graph:
            raise DagflowError("Graph is already defined")
        self._graph = graph
        self._graph.register_node(self)

<<<<<<< HEAD
    def __call__(self, name, child_output=undefined("child_output")):
=======
    #
    # Methods
    #
    def __call__(self, name, child_output=undefined("child_output")):
        self.logger.debug(f"Node '{self.name}': Get input '{name}'...")
>>>>>>> e60b4c4d
        for inp in self.inputs:
            if inp.name != name:
                continue
            if inp.connected:
                raise ReconnectionError(input=inp, node=self)
            return inp
        if not self.closed:
<<<<<<< HEAD
            return self._add_input(name, child_output)
        self.logger.warning(
            f"Node '{self.name}': Input '{name}' doesn't exist, "
            "and a modification of the closed node is restricted!"
        )
=======
            return self._add_input(name, child_output=child_output)
        raise ClosedGraphError(node=self)
>>>>>>> e60b4c4d

    def label(self, *args, **kwargs):
        if self._label:
            kwargs.setdefault("name", self._name)
            return self._label.format(*args, **kwargs)
        return self._label

    def add_input(self, name, child_output=undefined("child_output")):
        if not self.closed:
<<<<<<< HEAD
            return self._add_input(name, child_output)
        self.logger.warning(
            f"Node '{self.name}': "
            "A modification of the closed node is restricted!"
        )

    def _add_input(self, name, child_output=undefined("child_output")):
        self.logger.debug(
            f"Node '{self.name}': Adding input '{name}' with child_output='{child_output}'..."
        )
=======
            return self._add_input(name, child_output=child_output)
        raise ClosedGraphError(node=self)

    def _add_input(self, name, **kwargs):
>>>>>>> e60b4c4d
        if IsIterable(name):
            return tuple(self._add_input(n) for n in name)
        self.logger.debug(f"Node '{self.name}': Add input '{name}'...")
        if name in self.inputs:
<<<<<<< HEAD
            raise ValueError(f"Input {self.name}.{name} already exist!")
        inp = Input(name, self, child_output=child_output)
        self.inputs += inp
=======
            raise ReconnectionError(input=name, node=self)
        inp = Input(name, self, **kwargs)
        self.inputs.add(inp)
>>>>>>> e60b4c4d
        if self._graph:
            self._graph._add_input(inp)
        return inp

    def add_output(self, name, **kwargs):
        if not self.closed:
            return self._add_output(name, **kwargs)
        raise ClosedGraphError(node=self)

    def _add_output(self, name, *, settable=False, **kwargs):
        if IsIterable(name):
            return tuple(self._add_output(n) for n in name)
        self.logger.debug(f"Node '{self.name}': Add output '{name}'...")
        kwargs.setdefault("allocatable", self._allocatable)
<<<<<<< HEAD
        # kwargs.setdefault("typefunc", self._typefunc)
=======
>>>>>>> e60b4c4d
        if isinstance(name, Output):
            if name.name in self.outputs or name.node:
                raise ReconnectionError(output=name, node=self)
            name._node = self
            self.outputs.add(name)
            if self._graph:
                self._graph._add_output(name)
            return name
        if name in self.outputs:
            raise ReconnectionError(output=name, node=self)
        if settable:
            output = SettableOutput(name, self, **kwargs)
        else:
            output = Output(name, self, **kwargs)
        self.outputs.add(output)
        if self._graph:
            self._graph._add_output(output)
        return output

    def add_pair(self, iname, oname):
        if not self.closed:
            return self._add_pair(iname, oname)
        raise ClosedGraphError(node=self)

    def _add_pair(self, iname, oname):
        output = self._add_output(oname)
        input = self._add_input(iname, child_output=output)
        return input, output

    def _wrap_fcn(self, wrap_fcn, *other_fcns):
        prev_fcn = self._stash_fcn()
        self._fcn = self._make_wrap(prev_fcn, wrap_fcn)
        if other_fcns:
            self._wrap_fcn(*other_fcns)

    def _unwrap_fcn(self):
        if not self._fcn_chain:
            raise DagflowError("Unable to unwrap bare function")
        self._fcn = self._fcn_chain.pop()

    def _stash_fcn(self):
        raise DagflowError(
            "Unimplemented method: use FunctionNode, StaticNode or MemberNode"
        )

    def _make_wrap(self, prev_fcn, wrap_fcn):
        raise DagflowError(
            "Unimplemented method: use FunctionNode, StaticNode or MemberNode"
        )

    def touch(self, force=False):
        if self._frozen:
            return
        if not self._tainted and not force:
            return
        self.logger.debug(f"Node '{self.name}': Touch...")
        ret = self.eval()
        self._tainted = False  # self._always_tainted
        if self._auto_freeze:
            self._frozen = True
        return ret

    def _eval(self):
        raise CriticalError(
            "Unimplemented method: use FunctionNode, StaticNode or MemberNode"
        )

    def eval(self):
        if not self._closed:
            raise UnclosedGraphError("Cannot evaluate the node!", node=self)
        self._evaluated = True
        try:
            ret = self._eval()
            self.logger.debug(f"Node '{self.name}': Evaluated return={ret}")
        except Exception as exc:
            raise exc
        self._evaluated = False
        return ret

    def freeze(self):
        if self._frozen:
            return
        self.logger.debug(f"Node '{self.name}': Freeze...")
        if self._tainted:
            raise CriticalError("Unable to freeze tainted node!", node=self)
        self._frozen = True
        self._frozen_tainted = False

    def unfreeze(self, force: bool = False):
        if not self._frozen and not force:
            return
        self.logger.debug(f"Node '{self.name}': Unfreeze...")
        self._frozen = False
        if self._frozen_tainted:
            self._frozen_tainted = False
            self.taint(force=True)

    def taint(self, force: bool = False):
        self.logger.debug(f"Node '{self.name}': Taint...")
        if self._tainted and not force:
            return
        if self._frozen:
            self._frozen_tainted = True
            return
        self._tainted = True
        ret = self.touch() if self._immediate else None
        self.taint_children(force)
        return ret

    def taint_children(self, force=False):
        for output in self.outputs:
            output.taint_children(force)

    def taint_type(self, force=False):
        self.logger.debug(f"Node '{self.name}': Taint types...")
        if self._closed:
            raise ClosedGraphError("Unable to taint type", node=self)
        if self._type_tainted and not force:
            return
        self._type_tainted = True
        self._tainted = True
        self._frozen = False
        for output in self.outputs:
            output.taint_children_type(force)

    def print(self):
        print(
            f"Node {self._name}: →[{len(self.inputs)}],[{len(self.outputs)}]→"
        )
        for i, input in enumerate(self.inputs):
            print("  ", i, input)
        for i, output in enumerate(self.outputs):
            print("  ", i, output)

    def _typefunc(self) -> bool:
        """A output takes this function to determine the dtype and shape"""
        raise DagflowError(
            "Unimplemented method: the method must be overridden!"
        )

    def update_types(self) -> bool:
        if not self._types_tainted:
            return True
        self.logger.debug(f"Node '{self.name}': Update types...")
        for input in self.inputs:
            input.parent_node.update_types()
        res = self._typefunc()
        self._types_tainted = False
        return res

    def allocate(self):
        if self._allocated:
            return True
        if not self.inputs.allocate():
            return False
        if not self.outputs.allocate():
            return False
        self._allocated = True
        return True

    def _close(self) -> bool:
        if self._closed:
            return True
        self.logger.debug(f"Node '{self.name}': Close...")
        if self.invalid:
            return False
            # TODO: should we raise an exception there?
            # raise CriticalError("Unable to close invalid transformation!")
        self._closed = self._allocated
        self.logger.debug(
            f"Node '{self.name}': Closing status: {self._closed}..."
        )
        return self._closed

    def close(self, **kwargs) -> bool:
        # TODO: implement down-up closure
        if self._closed:
            return True
        self.logger.debug(f"Node '{self.name}': Close...")
        if self.invalid:
            return False
            # TODO: should we raise an exception there?
            # raise CriticalError("Unable to close invalid transformation!")
        self.update_types()
        self._closed = self.allocate(**kwargs)
        self.logger.debug(
            f"Node '{self.name}': Closing status: {self._closed}..."
        )
        return self._closed

    def open(self, force: bool = False) -> bool:
        if not self._closed and not force:
            return True
        self.logger.debug(f"Node '{self.name}': Open...")
        if not all(input.parent_node.open(force) for input in self.inputs):
            return False
        self.unfreeze()
        self.taint()
        self._closed = False
        return not self._closed

    #
    # Accessors
    #
    def get_data(self, key):
        return self.outputs[key].data()

    def get_input_data(self, key):
        return self.inputs[key].data()<|MERGE_RESOLUTION|>--- conflicted
+++ resolved
@@ -202,15 +202,11 @@
         self._graph = graph
         self._graph.register_node(self)
 
-<<<<<<< HEAD
-    def __call__(self, name, child_output=undefined("child_output")):
-=======
     #
     # Methods
     #
     def __call__(self, name, child_output=undefined("child_output")):
         self.logger.debug(f"Node '{self.name}': Get input '{name}'...")
->>>>>>> e60b4c4d
         for inp in self.inputs:
             if inp.name != name:
                 continue
@@ -218,16 +214,8 @@
                 raise ReconnectionError(input=inp, node=self)
             return inp
         if not self.closed:
-<<<<<<< HEAD
-            return self._add_input(name, child_output)
-        self.logger.warning(
-            f"Node '{self.name}': Input '{name}' doesn't exist, "
-            "and a modification of the closed node is restricted!"
-        )
-=======
             return self._add_input(name, child_output=child_output)
         raise ClosedGraphError(node=self)
->>>>>>> e60b4c4d
 
     def label(self, *args, **kwargs):
         if self._label:
@@ -237,36 +225,17 @@
 
     def add_input(self, name, child_output=undefined("child_output")):
         if not self.closed:
-<<<<<<< HEAD
-            return self._add_input(name, child_output)
-        self.logger.warning(
-            f"Node '{self.name}': "
-            "A modification of the closed node is restricted!"
-        )
-
-    def _add_input(self, name, child_output=undefined("child_output")):
-        self.logger.debug(
-            f"Node '{self.name}': Adding input '{name}' with child_output='{child_output}'..."
-        )
-=======
             return self._add_input(name, child_output=child_output)
         raise ClosedGraphError(node=self)
 
     def _add_input(self, name, **kwargs):
->>>>>>> e60b4c4d
         if IsIterable(name):
             return tuple(self._add_input(n) for n in name)
         self.logger.debug(f"Node '{self.name}': Add input '{name}'...")
         if name in self.inputs:
-<<<<<<< HEAD
-            raise ValueError(f"Input {self.name}.{name} already exist!")
-        inp = Input(name, self, child_output=child_output)
-        self.inputs += inp
-=======
             raise ReconnectionError(input=name, node=self)
         inp = Input(name, self, **kwargs)
         self.inputs.add(inp)
->>>>>>> e60b4c4d
         if self._graph:
             self._graph._add_input(inp)
         return inp
@@ -281,10 +250,6 @@
             return tuple(self._add_output(n) for n in name)
         self.logger.debug(f"Node '{self.name}': Add output '{name}'...")
         kwargs.setdefault("allocatable", self._allocatable)
-<<<<<<< HEAD
-        # kwargs.setdefault("typefunc", self._typefunc)
-=======
->>>>>>> e60b4c4d
         if isinstance(name, Output):
             if name.name in self.outputs or name.node:
                 raise ReconnectionError(output=name, node=self)
