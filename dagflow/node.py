--- conflicted
+++ resolved
@@ -371,12 +371,7 @@
 
     def taint_children(self, force=False):
         for output in self.outputs:
-<<<<<<< HEAD
             output.taint_children(force)
-        return ret
-=======
-            output.taint(force)
->>>>>>> af88cc8a
 
     def print(self):
         print(
