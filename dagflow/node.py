--- conflicted
+++ resolved
@@ -13,15 +13,9 @@
 from .legs import Legs
 from .logger import Logger
 from .output import Output
-<<<<<<< HEAD
 from .tools import IsIterable
 from .types import GraphT
 from typing import Optional, List, Dict, Union, Callable, Any
-=======
-from .tools import IsIterable, undefined
-from .types import NodeT
-from typing import Optional, List, Tuple, Union
->>>>>>> 86aef7a4
 
 class Node(Legs):
     _name: str
