from typing import (
    TYPE_CHECKING,
    Any,
    Callable,
<<<<<<< HEAD
=======
    List,
    Mapping,
>>>>>>> 51586e56
    Optional,
    Sequence,
    Tuple,
    Union,
)
from weakref import ReferenceType
from weakref import ref as weakref

from .exception import (
    AllocationError,
    ClosedGraphError,
    ClosingError,
    CriticalError,
    DagflowError,
    InitializationError,
    OpeningError,
    ReconnectionError,
    UnclosedGraphError,
)
from .input import Input
from .iter import IsIterable
from .labels import Labels
from .limbs import Limbs
from .logger import Logger, get_logger
from .output import Output
from .types import GraphT

if TYPE_CHECKING:
    from .meta_node import MetaNode
    from .storage import NodeStorage


class Node(Limbs):
    __slots__ = (
        "_name",
        "_labels",
        "_graph",
        "_logger",
        "_exception",
        "_meta_node",
        "_tainted",
        "_frozen",
        "_frozen_tainted",
        "_invalid",
        "_types_tainted",
        "_auto_freeze",
        "_immediate",
        "_closed",
        "_allocated",
        "_being_evaluated",
        "_debug",
    )

    _name: str
    _labels: Labels
    _graph: Optional[GraphT]
    _exception: Optional[str]

    _meta_node: Optional[ReferenceType]

    # Taintflag and status
    _tainted: bool
    _frozen: bool
    _frozen_tainted: bool
    _invalid: bool
    _closed: bool
    _allocated: bool
    _being_evaluated: bool

    _types_tainted: bool

    # Options
    _debug: bool
    _auto_freeze: bool
    _immediate: bool
    # _always_tainted: bool

    def __init__(
        self,
        name,
        *,
        label: Union[str, dict, None] = None,
        graph: Optional[GraphT] = None,
        debug: Optional[bool] = None,
        logger: Optional[Any] = None,
        missing_input_handler: Optional[Callable] = None,
        immediate: bool = False,
        auto_freeze: bool = False,
        frozen: bool = False,
        **kwargs,
    ):
        super().__init__(missing_input_handler=missing_input_handler)
        self._graph = None
        self._logger = None
        self._exception = None
        self._meta_node = None

        self._tainted = True
        self._frozen = False
        self._frozen_tainted = False
        self._invalid = False
        self._closed = False
        self._allocated = False
        self._being_evaluated = False
        self._types_tainted = True
        self._auto_freeze = False
        self._immediate = False

        self._name = name

        if graph is None:
            from .graph import Graph

            self.graph = Graph.current()
        else:
            self.graph = graph

        if debug is None and self.graph is not None:
            self._debug = self.graph.debug
        else:
            self._debug = bool(debug)

        self._labels = Labels(label or name)

        if logger is not None:
            self._logger = logger
        elif self.graph is not None:
            self._logger = self.graph.logger
        else:
            self._logger = get_logger()

        self._immediate = immediate
        self._auto_freeze = auto_freeze
        self._frozen = frozen

        if kwargs:
            raise InitializationError(f"Unparsed arguments: {kwargs}!")

    @classmethod
    def make_stored(
        cls, name: str, *args, label_from: Optional[Mapping] = None, **kwargs
    ) -> Tuple[Optional["Node"], "NodeStorage"]:
        from multikeydict.nestedmkdict import NestedMKDict

        if label_from is not None:
            label_from = NestedMKDict(label_from, sep=".")
            try:
                label = label_from.any(name, object=True)
            except KeyError:
                raise RuntimeError(f"Could not find label for {name}")
            kwargs.setdefault("label", label)

        node = cls(name, *args, **kwargs)

        from .storage import NodeStorage
<<<<<<< HEAD
        storage = NodeStorage(default_containers=True)
        storage("nodes")[name] = node
=======

        if (common_storage := NodeStorage.current()) is None:
            return node

        storage = NestedMKDict({}, sep=".")
        storage.child("nodes")[name] = node
>>>>>>> 51586e56
        if len(node.outputs) == 1:
            storage("outputs")[name] = node.outputs[0]

        NodeStorage.update_current(storage, strict=True)

        return node, storage

    def __str__(self):
        return f"{{{self.name}}} {super().__str__()}"

<<<<<<< HEAD
=======
    def to_dict(self, *, label_from: str = "text") -> dict:
        return {"label": self._labels[label_from], "flags": ""}

>>>>>>> 51586e56
    #
    # Properties
    #
    @property
    def name(self):
        return self._name

    @name.setter
    def name(self, name):
        self._name = name

    @property
    def exception(self):
        return self._exception

    @property
    def meta_node(self) -> "MetaNode":
        return self._meta_node and self._meta_node()

    @meta_node.setter
    def meta_node(self, value: "MetaNode"):
        if self._meta_node is not None:
            raise RuntimeError("MetaNode may be set only once")
        self._meta_node = weakref(value)

    @property
    def logger(self) -> Logger:
        return self._logger

    @property
    def tainted(self) -> bool:
        return self._tainted

    @property
    def types_tainted(self) -> bool:
        return self._types_tainted

    @property
    def frozen_tainted(self) -> bool:
        return self._frozen_tainted

    @property
    def frozen(self) -> bool:
        return self._frozen

    @property
    def auto_freeze(self) -> bool:
        return self._auto_freeze

    # @property
    # def always_tainted(self) -> bool:
    # return self._always_tainted

    @property
    def closed(self) -> bool:
        return self._closed

    @property
    def debug(self) -> bool:
        return self._debug

    @property
    def being_evaluated(self) -> bool:
        return self._being_evaluated

    @property
    def allocated(self) -> bool:
        return self._allocated

    @property
    def immediate(self) -> bool:
        return self._immediate

    @property
    def invalid(self) -> bool:
        return self._invalid

    @invalid.setter
    def invalid(self, invalid) -> None:
        if invalid:
            self.invalidate_self()
        elif any(_input.invalid for _input in self.inputs.iter_all()):
            return
        else:
            self.invalidate_self(False)
        for output in self.outputs:
            output.invalid = invalid

    def invalidate_self(self, invalid=True) -> None:
        self._invalid = bool(invalid)
        self._frozen_tainted = False
        self._frozen = False
        self._tainted = True

    def invalidate_children(self) -> None:
        for output in self.outputs:
            output.invalid = True

    def invalidate_parents(self) -> None:
        for _input in self.inputs.iter_all():
            node = _input.parent_node
            node.invalidate_self()
            node.invalidate_parents()

    @property
    def graph(self):
        return self._graph

    @graph.setter
    def graph(self, graph):
        if graph is None:
            return
        if self._graph is not None:
            raise DagflowError("Graph is already defined")
        self._graph = graph
        self._graph.register_node(self)

    @property
    def labels(self) -> Labels:
        return self._labels

    #
    # Methods
    #
    def __call__(self, name: Optional[str] = None, *args, **kwargs) -> Optional[Input]:
        """
        Returns an existing input by `name`, else try to create new one.
        If `name` is given, creates an input by the default way,
        otherwise tries to use `missing_input_handler`.

        .. note:: creation of a new input is restricted for a *closed* graph
        """
        if name is None:
            self.logger.debug(
                f"Node '{self.name}': Try to create an input with `missing_input_handler`"
            )
            if not self.closed:
                return self._make_input(*args, **kwargs)
            raise ClosedGraphError(node=self)

        self.logger.debug(
            f"Node '{self.name}': Try to get or create the input '{name}'"
        )
        kwargs.setdefault("positional", False)
        inp = self.inputs.get(name, None)
        if inp is None:
            if self.closed:
                raise ClosedGraphError(node=self)
            return self._add_input(name, **kwargs)
        elif inp.connected and (output := inp.parent_output):
            raise ReconnectionError(input=inp, node=self, output=output)
        return inp

    def _make_input(self, *args, exception=True, **kwargs) -> Optional[Input]:
        handler = self._missing_input_handler
        if handler is None:
            if exception:
                raise RuntimeError(
                    "Unable to make an input automatically as no handler is set"
                )
            return None
        return handler(*args, **kwargs)

    def label(self) -> Optional[str]:
        return self._labels.text

    def add_input(
        self, name: Union[str, Sequence[str]], **kwargs
    ) -> Union[Input, Tuple[Input]]:
        if self.closed:
            raise ClosedGraphError(node=self)
        if isinstance(name, str):
            return self._add_input(name, **kwargs)
        if IsIterable(name):
            return tuple(self._add_input(n, **kwargs) for n in name)
        raise CriticalError(
            f"'name' of the input must be `str` or `Sequence[str]`, but given {name}",
            node=self,
        )

    def _add_input(
        self,
        name: str,
        *,
        positional: bool = True,
        keyword: bool = True,
        **kwargs,
    ) -> Input:
        self.logger.debug(f"Node '{self.name}': Add input '{name}'")
        if name in self.inputs:
            raise ReconnectionError(input=name, node=self)
        inp = Input(name, self, **kwargs)
        self.inputs.add(inp, positional=positional, keyword=keyword)
        if self._graph:
            self._graph._add_input(inp)
        return inp

    def add_output(
        self, name: Union[str, Sequence[str]], **kwargs
    ) -> Union[Output, Tuple[Output]]:
        if self.closed:
            raise ClosedGraphError(node=self)
        if isinstance(name, str):
            return self._add_output(name, **kwargs)
        if IsIterable(name):
            return tuple(self._add_output(n, **kwargs) for n in name)
        raise CriticalError(
            f"'name' of the output must be `str` or `Sequence[str]`, but given {name=}",
            node=self,
        )

    def _add_output(
        self,
        name: str,
        *,
        keyword: bool = True,
        positional: bool = True,
        **kwargs,
    ) -> Output:
        self.logger.debug(f"Node '{self.name}': Add output '{name}'")
        if name in self.outputs:
            raise ReconnectionError(output=name, node=self)
        out = Output(name, self, **kwargs)
        self.outputs.add(out, positional=positional, keyword=keyword)
        if self._graph:
            self._graph._add_output(out)
        return out

    def add_pair(
        self, iname: str, oname: str, **kwargs
    ) -> Tuple[Union[Input, Tuple[Input]], Union[Output, Tuple[Output]]]:
        if self.closed:
            raise ClosedGraphError(node=self)
        return self._add_pair(iname, oname, **kwargs)

    def _add_pair(
        self,
        iname: str,
        oname: str,
        input_kws: Optional[dict] = None,
        output_kws: Optional[dict] = None,
    ) -> Tuple[Union[Input, Tuple[Input]], Union[Output, Tuple[Output]]]:
        input_kws = input_kws or {}
        output_kws = output_kws or {}
        output = self.add_output(oname, **output_kws)
<<<<<<< HEAD
        child_output = output if isinstance(output, Output) else None
        input = self.add_input(iname, child_output=child_output, **input_kws)
        return input, output
=======
        _input = self.add_input(iname, child_output=output, **input_kws)
        return _input, output
>>>>>>> 51586e56

    def touch(self, force=False):
        if self._frozen:
            return
        if not self._tainted and not force:
            return
        self.logger.debug(f"Node '{self.name}': Touch")
        ret = self.eval()
        self._tainted = False  # self._always_tainted
        if self._auto_freeze:
            self._frozen = True
        return ret

    def _eval(self):
        raise CriticalError(
            "Unimplemented method: use FunctionNode, StaticNode or MemberNode"
        )

    def eval(self):
        if not self._closed:
            raise UnclosedGraphError("Cannot evaluate the node!", node=self)
        self._being_evaluated = True
        try:
            ret = self._eval()
            self.logger.debug(f"Node '{self.name}': Evaluated return={ret}")
        except Exception as exc:
            raise exc
        self._being_evaluated = False
        return ret

    def freeze(self):
        if self._frozen:
            return
        self.logger.debug(f"Node '{self.name}': Freeze")
        if self._tainted:
            raise CriticalError("Unable to freeze tainted node!", node=self)
        self._frozen = True
        self._frozen_tainted = False

    def unfreeze(self, force: bool = False):
        if not self._frozen and not force:
            return
        self.logger.debug(f"Node '{self.name}': Unfreeze")
        self._frozen = False
        if self._frozen_tainted:
            self._frozen_tainted = False
            self.taint(force=True)

    def taint(self, *, caller: Optional[Input] = None, force: bool = False):
        self.logger.debug(f"Node '{self.name}': Taint...")
        if self._tainted and not force:
            return
        if self._frozen:
            self._frozen_tainted = True
            return
        self._tainted = True
        self._on_taint(caller)
        ret = self.touch() if self._immediate else None
        self.taint_children(force=force)
        return ret

    def taint_children(self, **kwargs):
        for output in self.outputs:
            output.taint_children(**kwargs)

    def taint_type(self, force: bool = False):
        self.logger.debug(f"Node '{self.name}': Taint types...")
        if self._closed:
            raise ClosedGraphError("Unable to taint type", node=self)
        if self._type_tainted and not force:
            return
        self._type_tainted = True
        self._tainted = True
        self._frozen = False
        for output in self.outputs:
            output.taint_children_type(force)

    def print(self):
        print(f"Node {self._name}: →[{len(self.inputs)}],[{len(self.outputs)}]→")
        for i, _input in enumerate(self.inputs):
            print("  ", i, _input)
        for _input in self.inputs.iter_nonpos():
            print("    ", _input)
        for i, output in enumerate(self.outputs):
            print("  ", i, output)
        for output in self.outputs.iter_nonpos():
            print("    ", output)

    def _typefunc(self) -> bool:
        """A output takes this function to determine the dtype and shape"""
        raise DagflowError("Unimplemented method: the method must be overridden!")

    def _on_taint(self, caller: Input):
        """A node method to be called on taint"""

    def _post_allocate(self):
        pass

    def update_types(self, recursive: bool = True):
        if not self._types_tainted:
            return True
        if recursive:
            self.logger.debug(f"Node '{self.name}': Trigger recursive update types...")
<<<<<<< HEAD
            for input in self.inputs.iter_all():
                if not input.connected():
                    raise ClosingError('Input is not connected', node=self, input=input)
                input.parent_node.update_types(recursive)
=======
            for _input in self.inputs.iter_all():
                _input.parent_node.update_types(recursive)
>>>>>>> 51586e56
        self.logger.debug(f"Node '{self.name}': Update types...")
        self._typefunc()
        self._types_tainted = False

    def allocate(self, recursive: bool = True):
        if self._allocated:
            return True
        if recursive:
            self.logger.debug(
                f"Node '{self.name}': Trigger recursive memory allocation..."
            )
            if not all(
                _input.parent_node.allocate(recursive)
                for _input in self.inputs.iter_all()
            ):
                return False
        self.logger.debug(f"Node '{self.name}': Allocate memory on inputs")
        if not self.inputs.allocate():
            raise AllocationError("Cannot allocate memory for inputs!", node=self)
        self.logger.debug(f"Node '{self.name}': Allocate memory on outputs")
        if not self.outputs.allocate():
            raise AllocationError("Cannot allocate memory for outputs!", node=self)
        self.logger.debug(f"Node '{self.name}': Post allocate")
        self._post_allocate()
        self._allocated = True
        return True

    def close(self, recursive: bool = True, together: Sequence["Node"] = []) -> bool:
        # Caution: `together` list should not be written in!

        if self._closed:
            return True
        if self.invalid:
            raise ClosingError("Cannot close an invalid node!", node=self)
        self.logger.debug(f"Node '{self.name}': Trigger recursive close")
        for node in [self] + together:
            node.update_types(recursive=recursive)
        for node in [self] + together:
            node.allocate(recursive=recursive)
        if recursive and not all(
            _input.parent_node.close(recursive) for _input in self.inputs.iter_all()
        ):
            return False
        for node in together:
            if not node.close(recursive=recursive):
                return False
        self._closed = self._allocated
        if not self._closed:
            raise ClosingError(node=self)
        self.logger.debug(f"Node '{self.name}': Closed")
        return self._closed

    def open(self, force: bool = False) -> bool:
        if not self._closed and not force:
            return True
        self.logger.debug(f"Node '{self.name}': Open")
        if not all(
            _input.node.open(force)
            for output in self.outputs
            for _input in output.child_inputs
        ):
            raise OpeningError(node=self)
        self.unfreeze()
        self.taint()
        self._closed = False
        return not self._closed<|MERGE_RESOLUTION|>--- conflicted
+++ resolved
@@ -2,11 +2,8 @@
     TYPE_CHECKING,
     Any,
     Callable,
-<<<<<<< HEAD
-=======
     List,
     Mapping,
->>>>>>> 51586e56
     Optional,
     Sequence,
     Tuple,
@@ -162,17 +159,8 @@
         node = cls(name, *args, **kwargs)
 
         from .storage import NodeStorage
-<<<<<<< HEAD
         storage = NodeStorage(default_containers=True)
         storage("nodes")[name] = node
-=======
-
-        if (common_storage := NodeStorage.current()) is None:
-            return node
-
-        storage = NestedMKDict({}, sep=".")
-        storage.child("nodes")[name] = node
->>>>>>> 51586e56
         if len(node.outputs) == 1:
             storage("outputs")[name] = node.outputs[0]
 
@@ -183,12 +171,6 @@
     def __str__(self):
         return f"{{{self.name}}} {super().__str__()}"
 
-<<<<<<< HEAD
-=======
-    def to_dict(self, *, label_from: str = "text") -> dict:
-        return {"label": self._labels[label_from], "flags": ""}
-
->>>>>>> 51586e56
     #
     # Properties
     #
@@ -434,14 +416,9 @@
         input_kws = input_kws or {}
         output_kws = output_kws or {}
         output = self.add_output(oname, **output_kws)
-<<<<<<< HEAD
         child_output = output if isinstance(output, Output) else None
         input = self.add_input(iname, child_output=child_output, **input_kws)
         return input, output
-=======
-        _input = self.add_input(iname, child_output=output, **input_kws)
-        return _input, output
->>>>>>> 51586e56
 
     def touch(self, force=False):
         if self._frozen:
@@ -545,15 +522,10 @@
             return True
         if recursive:
             self.logger.debug(f"Node '{self.name}': Trigger recursive update types...")
-<<<<<<< HEAD
             for input in self.inputs.iter_all():
                 if not input.connected():
                     raise ClosingError('Input is not connected', node=self, input=input)
                 input.parent_node.update_types(recursive)
-=======
-            for _input in self.inputs.iter_all():
-                _input.parent_node.update_types(recursive)
->>>>>>> 51586e56
         self.logger.debug(f"Node '{self.name}': Update types...")
         self._typefunc()
         self._types_tainted = False
