

class MissingInputHandler:
    """
    Handler to implement behaviour when output
    is connected to the missing input with >>/<<
    """

    _node = None

    def __init__(self, node=None):
        self.node = node

    @property
    def node(self):
        return self._node

    @node.setter
    def node(self, node):
        self._node = node

    def __call__(self, idx=None, scope=None):
        pass


class MissingInputFail(MissingInputHandler):
    """Default missing input handler: issues and exception"""

    def __init__(self, node=None):
        super().__init__(node)

    def __call__(self, idx=None, scope=None):
        raise RuntimeError(
            "Unable to iterate inputs further. "
            "No additional inputs may be created"
        )


class MissingInputAdd(MissingInputHandler):
    """Adds an input for each output in >> operator"""

    input_fmt = "input_{:02d}"
    input_kwargs: dict

    def __init__(self, node=None, fmt=None, input_kwargs: dict={}):
        super().__init__(node)
        self.input_kwargs = input_kwargs
        if fmt is not None:
            self.input_fmt = fmt

    def __call__(self, idx=None, scope=None, **kwargs):
        kwargs_combined = dict(self.input_kwargs, **kwargs)
        inp = self.node._add_input(
            self.input_fmt.format(
                idx if idx is not None else len(self.node.inputs)
            ),
            **kwargs_combined,
        )
        return inp


class MissingInputAddPair(MissingInputAdd):
    """
    Adds an input for each output in >> operator.
    Adds an output for each new input
    """

    output_fmt = "output_{:02d}"

    def __init__(self, node=None, *, input_fmt=None, output_fmt=None):
        super().__init__(node, input_fmt)
        if output_fmt is not None:
            self.output_fmt = output_fmt

    def __call__(self, idx=None, scope=None):
        idx_out = len(self.node.outputs)
        out = self.node._add_output(self.output_fmt.format(idx_out))
        return super().__call__(idx, child_output=out, scope=scope)


class MissingInputAddOne(MissingInputAdd):
    """
    Adds an input for each output in >> operator.
    Adds only one output if needed
    """

    output_fmt = "output_{:02d}"
    add_child_output = False

    def __init__(
        self,
        node=None,
        *,
        output_fmt=None,
        add_child_output=False,
<<<<<<< HEAD
=======
        **kwargs
>>>>>>> e60b4c4d
    ):
        super().__init__(node, **kwargs)
        if output_fmt is not None:
            self.output_fmt = output_fmt
        self.add_child_output = add_child_output

    def __call__(self, idx=None, scope=None):
        if (idx_out := len(self.node.outputs)) == 0:
            out = self.node._add_output(self.output_fmt.format(idx_out))
        else:
            out = self.node.outputs[-1]
        if self.add_child_output:
            return super().__call__(idx, child_output=out, scope=scope)
        return super().__call__(idx, scope=scope)


class MissingInputAddEach(MissingInputAdd):
    """
    Adds an output for each block (for each >> operation)
    """

    output_fmt = "output_{:02d}"
    add_child_output = False
    scope = 0

    def __init__(
        self,
        node=None,
        *,
        output_fmt=None,
        add_child_output=False,
<<<<<<< HEAD
=======
        **kwargs
>>>>>>> e60b4c4d
    ):
        super().__init__(node, **kwargs)
        if output_fmt is not None:
            self.output_fmt = output_fmt
        self.add_child_output = add_child_output

    def __call__(self, idx=None, scope=None):
        if scope == self.scope:
            out = self.node.outputs[-1]
        else:
            out = self.node._add_output(
                self.output_fmt.format(len(self.node.outputs))
            )
            self.scope = scope
        return (
            super().__call__(idx, child_output=out, scope=scope)
            if self.add_child_output
            else super().__call__(idx, scope=scope)
        )<|MERGE_RESOLUTION|>--- conflicted
+++ resolved
@@ -93,10 +93,7 @@
         *,
         output_fmt=None,
         add_child_output=False,
-<<<<<<< HEAD
-=======
         **kwargs
->>>>>>> e60b4c4d
     ):
         super().__init__(node, **kwargs)
         if output_fmt is not None:
@@ -128,10 +125,7 @@
         *,
         output_fmt=None,
         add_child_output=False,
-<<<<<<< HEAD
-=======
         **kwargs
->>>>>>> e60b4c4d
     ):
         super().__init__(node, **kwargs)
         if output_fmt is not None:
