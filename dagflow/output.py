--- conflicted
+++ resolved
@@ -195,13 +195,6 @@
         return lshift(self, other)
 
     def taint_children(self, force=False):
-<<<<<<< HEAD
-        for input in self._child_inputs:
-            input.taint(force)
-
-    def taint(self, force=False):
-=======
->>>>>>> 6f1d1243
         for input in self._child_inputs:
             input.taint(force)
 
@@ -283,11 +276,7 @@
 
         if tainted:
             self._data[:]=data
-<<<<<<< HEAD
-            self.taint()
-=======
             self.taint_children()
->>>>>>> 6f1d1243
             self.node.invalidate_parents()
             self.node._tainted=False
 
