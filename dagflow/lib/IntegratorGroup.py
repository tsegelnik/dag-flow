--- conflicted
+++ resolved
@@ -4,24 +4,16 @@
 from ..storage import NodeStorage
 from .Integrator import Integrator
 from .IntegratorSampler import IntegratorSampler, ModeType
-<<<<<<< HEAD
 from ..meta_node import MetaNode
 
 from typing import Mapping, Tuple
 from multikeydict.typing import KeyLike
-=======
 
 if TYPE_CHECKING:
     from ..node import Node
->>>>>>> 51586e56
-
 
 class IntegratorGroup(MetaNode):
-<<<<<<< HEAD
-    __slots__ = ("_sampler", )
-=======
     __slots__ = ("_sampler",)
->>>>>>> 51586e56
 
     _sampler: "Node"
 
@@ -88,7 +80,6 @@
         name_integrator: str = "integrator",
         labels: Mapping = {},
         *,
-<<<<<<< HEAD
         name_x: str="mesh_x",
         name_y: str="mesh_y",
         replicate: Tuple[KeyLike,...]=((),),
@@ -99,11 +90,6 @@
         inputs = storage('inputs')
         outputs = storage('outputs')
 
-=======
-        replicate: Tuple[Union[Tuple[str, ...], str], ...] = ((),),
-        dropdim: bool = True,
-    ) -> "IntegratorGroup":
->>>>>>> 51586e56
         integrators = cls(mode, bare=True)
         key_integrator = (name_integrator,)
         key_sampler = (name_sampler,)
@@ -114,7 +100,6 @@
 
         label_int = labels.get("integrator", {})
         for key in replicate:
-<<<<<<< HEAD
             if isinstance(key, str):
                 key = key,
             name = ".".join(key_integrator + key)
@@ -125,18 +110,5 @@
             outputs[key_integrator+key] = integrator.outputs[0]
 
         NodeStorage.update_current(storage, strict=True)
-=======
-            name = ".".join((name_integrator,) + key)
-            integrator = integrators._add_integrator(
-                name, label_int, positionals=False, dropdim=dropdim
-            )
-            integrator()
-            storage.child(("nodes", name_integrator))[key] = integrator
-            storage.child(("inputs", name_integrator))[key] = integrator.inputs[0]
-            storage.child(("outputs", name_integrator))[key] = integrator.outputs[0]
-
-        if (common_storage := NodeStorage.current()) is not None:
-            common_storage ^= storage
->>>>>>> 51586e56
 
         return integrators, storage