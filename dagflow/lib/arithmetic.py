--- conflicted
+++ resolved
@@ -22,24 +22,16 @@
 class Product(ManyToOneNode):
     """Product of all the inputs together"""
 
-<<<<<<< HEAD
     def __init__(self, *args, **kwargs):
         kwargs.setdefault('broadcastable', True)
         super().__init__(*args, **kwargs)
         self._labels.setdefault("mark", "Π")
 
-    def _fcn(self, _, inputs, outputs):
-        out = outputs["result"].data
-        copyto(out, inputs[0].data)
-        for input in inputs[1:]:
-            multiply(out, input.data, out=out)
-=======
     def _fcn(self):
         out = self.outputs["result"].data
         copyto(out, self.inputs[0].data)
         for _input in self.inputs[1:]:
             multiply(out, _input.data, out=out)
->>>>>>> 51586e56
         return out
 
 
