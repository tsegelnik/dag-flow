from typing import Optional, Sequence, Union
from numbers import Number

from numpy import array, full
from numpy.typing import ArrayLike, NDArray, DTypeLike

from ..exception import InitializationError
from ..nodes import FunctionNode
from ..node import Node
from ..output import Output
from ..typefunctions import check_array_edges_consistency, check_edges_type

class Array(FunctionNode):
    """Creates a node with a single data output with predefined array"""

    __slots__ = ("_mode", "_data", "_output")

    _mode: str
    _data: NDArray
    _output: Output

    def __init__(
        self,
        name,
        arr,
        *,
        mode: str = "store",
        outname="array",
        mark: Optional[str] = None,
        edges: Union[Output, Sequence[Output], Node, None] = None,
        meshes: Union[Output, Sequence[Output], Node, None] = None,
        **kwargs,
    ):
        super().__init__(name, **kwargs)
        self._mode = mode
        if mark is not None:
            self._labels.setdefault("mark", mark)
        self._data = array(arr, copy=True)

        if mode == "store":
            self._output = self._add_output(outname, data=self._data)
        elif mode == "store_weak":
            self._output = self._add_output(outname, data=self._data, owns_buffer=False)
        elif mode == "fill":
            self._output = self._add_output(
                outname, dtype=self._data.dtype, shape=self._data.shape
            )
        else:
            raise InitializationError(f'Array: invalid mode "{mode}"', node=self)

        self._functions.update(
            {
                "store": self._fcn_store,
                "store_weak": self._fcn_store,
                "fill": self._fcn_fill,
            }
        )
        self.fcn = self._functions[self._mode]

<<<<<<< HEAD
        self._init_edges(edges)
        self._init_meshes(meshes)
=======
        if edges is not None:
            if not isinstance(edges, Sequence):
                edges = (edges,)

            dd = self._output.dd
            dd.edges_inherited = False

            for edgesi in edges:
                if isinstance(edgesi, Output):
                    dd.axes_edges += (edgesi,)
                elif isinstance(edgesi, Node):
                    dd.axes_edges += (edgesi.outputs[0],)
                else:
                    raise InitializationError(
                        "Array: edges must be `Output/Node` or `Sequence[Output/Node]`, "
                        f"but given {edges=}, {type(edges)=}"
                    )
>>>>>>> 51586e56

        if mode == "store":
            self.close()

<<<<<<< HEAD
    def _fcn_store(self, *args):
=======
    @classmethod
    def from_value(
        cls,
        name,
        value: Number,
        *,
        edges: Union[Output, Sequence[Output], Node],
        dtype: DTypeLike = None,
        **kwargs,
    ):
        if isinstance(edges, Output):
            shape = (edges.dd.shape[0] - 1,)
        elif isinstance(edges, Node):
            output = edges.outputs[0]
            shape = (output.dd.shape[0] - 1,)
        elif isinstance(edges, Sequence):
            shape = tuple(output.dd.shape[0] - 1 for output in edges)
        else:
            raise RuntimeError("Invalid edges specification")
        array = full(shape, value, dtype=dtype)
        return cls.make_stored(name, array, edges=edges, **kwargs)

    def _fcn_store(self):
>>>>>>> 51586e56
        return self._data

    def _fcn_fill(self):
        data = self._output._data
        data[:] = self._data
        return data

    def _typefunc(self) -> None:
        check_edges_type(self, slice(None), "array")  # checks List[Output]
        check_array_edges_consistency(self, "array")  # checks dim and N+1 size

    def _post_allocate(self) -> None:
        if self._mode == "fill":
            return

        self._data = self._output._data

    def set(self, data: ArrayLike, check_taint: bool = False) -> bool:
        return self._output.set(data, check_taint)

    @classmethod
    def from_value(
        cls,
        name,
        value: Number,
        *,
        edges: Union[Output, Sequence[Output], Node],
        dtype: DTypeLike=None,
        **kwargs
    ):
        if isinstance(edges, Output):
            shape=(edges.dd.shape[0]-1,)
        elif isinstance(edges, Node):
            output = edges.outputs[0]
            shape=(output.dd.shape[0]-1,)
        elif isinstance(edges, Sequence):
            shape = tuple(output.dd.shape[0]-1 for output in edges)
        else:
            raise RuntimeError("Invalid edges specification")
        array = full(shape, value, dtype=dtype)
        return cls.make_stored(name, array, edges=edges, **kwargs)

    def _init_edges(self, edges: Union[Output, Sequence[Output], Node]):
        if not edges:
            return

        if not isinstance(edges, Sequence):
            edges = (edges,)

        dd = self._output.dd
        dd.edges_inherited = False
        for edgesi in edges:
            if isinstance(edgesi, Output):
                dd.axes_edges+=(edgesi,)
            elif isinstance(edgesi, Node):
                dd.axes_edges+=(edgesi.outputs[0],)
            else:
                raise InitializationError(
                    "Array: edges must be `Output/Node` or `Sequence[Output/Node]`, "
                    f"but given {edges=}, {type(edges)=}"
                )

    def _init_meshes(self, meshes: Union[Output, Sequence[Output], Node]):
        if not meshes:
            return

        if not isinstance(meshes, Sequence):
            meshes = (meshes,)

        dd = self._output.dd
        dd.meshes_inherited = False
        for meshesi in meshes:
            if isinstance(meshesi, Output):
                dd.axes_meshes+=(meshesi,)
            elif isinstance(meshesi, Node):
                dd.axes_meshes+=(meshesi.outputs[0],)
            else:
                raise InitializationError(
                    "Array: meshes must be `Output/Node` or `Sequence[Output/Node]`, "
                    f"but given {meshes=}, {type(meshes)=}"
                )<|MERGE_RESOLUTION|>--- conflicted
+++ resolved
@@ -57,35 +57,20 @@
         )
         self.fcn = self._functions[self._mode]
 
-<<<<<<< HEAD
         self._init_edges(edges)
         self._init_meshes(meshes)
-=======
-        if edges is not None:
-            if not isinstance(edges, Sequence):
-                edges = (edges,)
-
-            dd = self._output.dd
-            dd.edges_inherited = False
-
-            for edgesi in edges:
-                if isinstance(edgesi, Output):
-                    dd.axes_edges += (edgesi,)
-                elif isinstance(edgesi, Node):
-                    dd.axes_edges += (edgesi.outputs[0],)
-                else:
-                    raise InitializationError(
-                        "Array: edges must be `Output/Node` or `Sequence[Output/Node]`, "
-                        f"but given {edges=}, {type(edges)=}"
-                    )
->>>>>>> 51586e56
 
         if mode == "store":
             self.close()
 
-<<<<<<< HEAD
-    def _fcn_store(self, *args):
-=======
+    def _fcn_store(self):
+        return self._data
+
+    def _fcn_fill(self):
+        data = self._output._data
+        data[:] = self._data
+        return data
+
     @classmethod
     def from_value(
         cls,
@@ -107,15 +92,6 @@
             raise RuntimeError("Invalid edges specification")
         array = full(shape, value, dtype=dtype)
         return cls.make_stored(name, array, edges=edges, **kwargs)
-
-    def _fcn_store(self):
->>>>>>> 51586e56
-        return self._data
-
-    def _fcn_fill(self):
-        data = self._output._data
-        data[:] = self._data
-        return data
 
     def _typefunc(self) -> None:
         check_edges_type(self, slice(None), "array")  # checks List[Output]
