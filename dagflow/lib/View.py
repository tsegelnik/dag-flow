--- conflicted
+++ resolved
@@ -17,11 +17,7 @@
         output = self.outputs[0]
         output._shape = input.shape
         output._dtype = input.dtype
-<<<<<<< HEAD
-        output.data = input.parent_output._data.view()
-=======
         output._data = input.parent_output._data
->>>>>>> e60b4c4d
 
         self.logger.debug(
             f"Node '{self.name}': dtype={self.outputs[0].dtype}, "
