--- conflicted
+++ resolved
@@ -3,17 +3,15 @@
 from .NodeManyToOne import NodeManyToOne
 
 
-<<<<<<< HEAD
+class Sum(NodeManyToOne):
+    """Sum of all the inputs together"""
+
     _mark = 'Σ'
     def __init__(self, *args, **kwargs):
         kwargs.setdefault(
             "missing_input_handler", MissingInputAddOne(output_fmt="result")
         )
         super().__init__(*args, **kwargs)
-=======
-class Sum(NodeManyToOne):
-    """Sum of all the inputs together"""
->>>>>>> eb40c0cf
 
     def _fcn(self, _, inputs, outputs):
         out = outputs["result"].data
